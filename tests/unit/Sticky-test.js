--- conflicted
+++ resolved
@@ -9,12 +9,8 @@
 process.env.NODE_ENV = 'development';
 var jsx = require('jsx-test').jsxTranspile(process.env.COVERAGE);
 
-<<<<<<< HEAD
 var ae;
-=======
-var ReactDOM = require('react-dom');
->>>>>>> a5a976b0
-var ee = require('../../../node_modules/subscribe-ui-event/dist/eventEmitter').eventEmitter;
+var ee = require('subscribe-ui-event/dist/eventEmitter').eventEmitter;
 var expect = require('expect.js');
 var inner;
 var outer;
@@ -97,8 +93,6 @@
     expect(t.style.top).to.be('');
 }
 
-
-
 describe('Sticky', function () {
     beforeEach(function () {
         STICKY_WIDTH = 100;
